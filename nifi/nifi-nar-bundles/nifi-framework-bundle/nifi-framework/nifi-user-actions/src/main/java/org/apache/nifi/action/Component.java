--- conflicted
+++ resolved
@@ -27,13 +27,8 @@
     OutputPort,
     ProcessGroup,
     RemoteProcessGroup,
-<<<<<<< HEAD
     Funnel,
-    Connection;
-=======
-	Funnel,
     Connection,
     ControllerService,
     ReportingTask;
->>>>>>> efd4645e
 }