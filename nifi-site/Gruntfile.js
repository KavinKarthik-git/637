/* global module */

module.exports = function (grunt) {
    // Project configuration.
    grunt.initConfig({
        config: {
            svn: {
                url: 'https://svn.apache.org/repos/asf/incubator/nifi/site/trunk'
            }
        },
        pkg: grunt.file.readJSON('package.json'),
        clean: {
            options: {
                force: true
            },
            js: ['dist/js/*'],
            css: ['dist/css/'],
            assets: ['dist/assets/*'],
            generated: ['dist/docs'],
            all: ['dist']
        },
        assemble: {
            options: {
                partials: 'src/includes/*.hbs',
                layout: 'src/layouts/html.hbs',
                flatten: true
            },
            html: {
                files: {
                    'dist/': ['src/pages/html/*.hbs']
                }
            },
            markdown: {
                options: {
                    layout: 'src/layouts/markdown.hbs'
                },
                files: {
                    'dist/': ['src/pages/markdown/*.md']
                }
            }
        },
        compass: {
            dist: {
                options: {
                    config: 'config.rb'
                }
            }
        },
        concat: {
            options: {
                separator: ';'
            },
            foundation: {
                src: [
                    'bower_components/foundation/js/foundation/foundation.js',
                    'bower_components/foundation/js/foundation/foundation.topbar.js',
                    'bower_components/foundation/js/foundation/foundation.reveal.js'
                ],
                dest: 'dist/assets/js/foundation.js'
            },
            modernizr: {
                src: [
                    'bower_components/modernizr/modernizr.js'
                ],
                dest: 'dist/assets/js/modernizr.js'
            },
            nifi: {
                src: [
                    'src/js/app.js'
                ],
                dest: 'dist/js/app.js'
            }
        },
        copy: {
//            generated: {
//                files: [{
//                        expand: true,
//                        cwd: '../nifi/nifi-docs/target/generated-docs',
//                        src: ['*.html', 'images/*'],
//                        dest: 'dist/docs/'
//                    }, {
//                        expand: true,
//                        cwd: '../nifi/nifi-nar-bundles/nifi-framework-bundle/nifi-framework/nifi-web/nifi-web-api',
//                        src: ['target/nifi-web-api-*/docs/rest-api/index.html', 'target/nifi-web-api-*/docs/rest-api/images/*'],
//                        dest: 'dist/docs/',
//                        rename: function (dest, src) {
//                            var path = require('path');
//
//                            if (src.indexOf('images') > 0) {
//                                return path.join(dest, 'rest-api/images', path.basename(src));
//                            } else {
//                                return path.join(dest, 'rest-api', path.basename(src));
//                            }
//                        }
//                    }]
//            },
            dist: {
                files: [{
                        expand: true,
                        cwd: 'src/images/',
                        src: ['**/*.{png,jpg,gif,svg,ico}'],
                        dest: 'dist/images/'
                    }, {
                        expand: true,
                        cwd: 'bower_components/jquery/dist',
                        src: ['jquery.min.js'],
                        dest: 'dist/assets/js/'
                    }, {
                        expand: true,
                        cwd: 'bower_components/webfontloader',
                        src: ['webfontloader.js'],
                        dest: 'dist/assets/js/'
                    }, {
                        expand: true,
                        cwd: 'bower_components/font-awesome/css',
                        src: ['font-awesome.min.css'],
                        dest: 'dist/assets/stylesheets/'
                    }, {
                        expand: true,
                        cwd: 'bower_components/font-awesome',
                        src: ['fonts/*'],
                        dest: 'dist/assets/'
                    }]
            }
        },
        prompt: {
            username: {
                options: {
                    questions: [{
                            config: 'config.svn.username',
                            type: 'input',
                            message: 'Enter SVN username (if different from current or configured user):'
                    }]
                }
            },
            commit: {
                options: {
                    questions: [{
                            config: 'config.svn.commit.confirmation',
                            type: 'list',
                            choices: ['Show diff', 'Commit', 'Abort'],
                            message: 'Commit the changes listed above?'
                    }],
                    then: function (results) {
                        if (results['config.svn.commit.confirmation'] === 'Commit') {
                            grunt.task.run('prompt:message');
                        } else if (results['config.svn.commit.confirmation'] === 'Show diff') {
                            grunt.task.run('exec:diff');
                            grunt.task.run('prompt:commit');
                        }
                    }
                }
            },
            message: {
                options: {
                    questions: [{
                            config: 'config.svn.commit.message',
                            type: 'input',
                            message: 'Commit message:'
                    }, {
                            config: 'config.svn.password',
                            type: 'password',
                            message: 'SVN password (if different from configured):'
                    }],
                    then: function () {
                        grunt.task.run('exec:add');
                        grunt.task.run('exec:commit');
                    }
                }
            }
        },
        exec: {
            generateDocs: {
                command: 'mvn clean package',
                cwd: '../nifi/nifi-docs',
                stdout: true,
                stderr: true
            },
            generateRestApiDocs: {
                command: 'mvn clean package -DskipTests',
                cwd: '../nifi/nifi-nar-bundles/nifi-framework-bundle/nifi-framework/nifi-web/nifi-web-api',
                stdout: true,
                stderr: true
            },
            checkout: {
                command: function() {
                    var url = grunt.config('config.svn.url');
                    var username = grunt.config('config.svn.username');
                    var command = 'svn checkout';
                    if (username !== '') {
                        command += (' --username ' + username);
                    }
                    return command + ' ' + url + ' --trust-server-cert --non-interactive dist';
                },
                stdout: true,
                stderr: true
            },
            status: {
                cwd: 'dist',
                command: 'svn status',
                stdout: true,
                stderr: true
            },
            diff: {
                cwd: 'dist',
                command: 'svn diff',
                stdout: true,
                stderr: true
            },
            add: {
                cwd: 'dist',
                command: 'svn add --force .',
                stdout: true,
                stderr: true
            },
            commit: {
                cwd: 'dist',
                command: function() {
                    var username = grunt.config('config.svn.username');
                    var password = grunt.config('config.svn.password');
                    var message = grunt.config('config.svn.commit.message');
                    var command = 'svn commit';
                    if (username !== '') {
                        command += (' --username ' + username);
<<<<<<< HEAD
                    }
                    if (password !== '') {
                        command += (' --password ' + password);
                    }
=======
                    }
                    if (password !== '') {
                        command += (' --password ' + password);
                    }
>>>>>>> 877556da
                    return command + ' -m "' + message + '" --trust-server-cert --non-interactive .';
                }
            }
        },
        replace: {
            addGoogleAnalytics: {
                src: ['dist/docs/*.html', 'dist/docs/rest-api/index.html'],
                overwrite: true,
                replacements: [{
                        from: /<\/head>/g,
                        to: "<script>\n" +
                                    "(function(i,s,o,g,r,a,m){i['GoogleAnalyticsObject']=r;i[r]=i[r]||function(){\n" +
                                    "(i[r].q=i[r].q||[]).push(arguments)},i[r].l=1*new Date();a=s.createElement(o),\n" +
                                    "m=s.getElementsByTagName(o)[0];a.async=1;a.src=g;m.parentNode.insertBefore(a,m)\n" +
                                    "})(window,document,'script','//www.google-analytics.com/analytics.js','ga');\n" +
                                    "ga('create', 'UA-57264262-1', 'auto');\n" +
                                    "ga('send', 'pageview');\n" +
                                "</script>\n" +
                            "</head>"
                    }]
            },
            moveTearDrop: {
                src: ['dist/docs/rest-api/index.html'],
                overwrite: true,
                replacements: [{
                        from: /<img class="logo" src="images\/bgNifiLogo.png" alt="NiFi Logo"\/>/g,
                        to: '<img class="logo" src="images/bgNifiLogo.png" alt="NiFi Logo" style="float: right;"/>'
                }]
            },
            removeVersion: {
                src: ['dist/docs/rest-api/index.html'],
                overwrite: true,
                replacements: [{
                        from: /<div class="sub-title">.*<\/div>/g,
                        to: '<div class="sub-title">NiFi Rest Api</div>'
                }, {
                        from: /<title>.*<\/title>/g,
                        to: '<title>NiFi Rest Api</title>'
                }]
            }
        },
        watch: {
            grunt: {
                files: ['Gruntfile.js'],
                tasks: ['dev']
            },
            css: {
                files: 'src/scss/*.scss',
                tasks: ['css']
            },
            script: {
                files: 'src/js/*.js',
                tasks: ['js']
            },
            images: {
                files: 'src/images/*.{png,jpg,gif,svg,ico}',
                tasks: ['img']
            },
            assemble: {
                files: ['src/{includes,layouts}/*.hbs', 'src/pages/{html,markdown}/*.{hbs,md}'],
                tasks: ['assemble']
            }
        }
    });

    grunt.loadNpmTasks('grunt-newer');
    grunt.loadNpmTasks('grunt-contrib-clean');
    grunt.loadNpmTasks('grunt-contrib-copy');
    grunt.loadNpmTasks('grunt-contrib-concat');
    grunt.loadNpmTasks('assemble');
    grunt.loadNpmTasks('grunt-contrib-compass');
    grunt.loadNpmTasks('grunt-contrib-watch');
    grunt.loadNpmTasks('grunt-exec');
    grunt.loadNpmTasks('grunt-text-replace');
    grunt.loadNpmTasks('grunt-prompt');

    grunt.registerTask('img', ['newer:copy']);
    grunt.registerTask('css', ['clean:css', 'compass']);
    grunt.registerTask('js', ['clean:js', 'concat']);
//    grunt.registerTask('generate-docs', ['clean:generated', 'exec:generateDocs', 'exec:generateRestApiDocs', 'copy:generated', 'replace:addGoogleAnalytics', 'replace:moveTearDrop', 'replace:removeVersion']);

    grunt.registerTask('build', ['assemble', 'css', 'js', 'img', 'copy:dist']);
//    grunt.registerTask('build', ['assemble', 'css', 'js', 'img', 'generate-docs', 'copy:dist']);
    grunt.registerTask('deploy', ['clean:all', 'prompt:username', 'exec:checkout', 'build', 'exec:status', 'prompt:commit']);
    grunt.registerTask('dev', ['default', 'watch']);
    
    grunt.registerTask('default', ['clean:all', 'build']);
};<|MERGE_RESOLUTION|>--- conflicted
+++ resolved
@@ -222,17 +222,10 @@
                     var command = 'svn commit';
                     if (username !== '') {
                         command += (' --username ' + username);
-<<<<<<< HEAD
                     }
                     if (password !== '') {
                         command += (' --password ' + password);
                     }
-=======
-                    }
-                    if (password !== '') {
-                        command += (' --password ' + password);
-                    }
->>>>>>> 877556da
                     return command + ' -m "' + message + '" --trust-server-cert --non-interactive .';
                 }
             }
